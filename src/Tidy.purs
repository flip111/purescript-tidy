--- conflicted
+++ resolved
@@ -23,7 +23,7 @@
 import Data.Array.NonEmpty as NonEmptyArray
 import Data.Foldable (foldMap, foldl, foldr, maximum)
 import Data.Map as Map
-import Data.Maybe (Maybe(..), fromMaybe, isJust)
+import Data.Maybe (Maybe(..), isJust, fromMaybe)
 import Data.Monoid (power)
 import Data.Monoid as Monoid
 import Data.Newtype (un)
@@ -35,14 +35,14 @@
 import Partial.Unsafe (unsafeCrashWith)
 import PureScript.CST.Errors (RecoveredError(..))
 import PureScript.CST.Types (AppSpine(..), Binder(..), CaseOf, ClassFundep(..), ClassHead, Comment(..), DataCtor(..), DataHead, DataMembers(..), Declaration(..), Delimited, DelimitedNonEmpty, DoStatement(..), Export(..), Expr(..), FixityOp(..), Foreign(..), Guarded(..), GuardedExpr(..), Ident, IfThenElse, Import(..), ImportDecl(..), Instance(..), InstanceBinding(..), InstanceHead, Label, Labeled(..), LetBinding(..), LineFeed, Module(..), ModuleBody(..), ModuleHeader(..), ModuleName, Name(..), OneOrDelimited(..), Operator, PatternGuard(..), Prefixed(..), Proper, QualifiedName(..), RecordLabeled(..), RecordUpdate(..), Row(..), Separated(..), SourceStyle(..), SourceToken, Token(..), Type(..), TypeVarBinding(..), ValueBindingFields, Where(..), Wrapped(..))
+import Tidy.Doc (FormatDoc, toDoc) as Exports
 import Tidy.Doc (FormatDoc(..), align, alignCurrentColumn, anchor, break, flexDoubleBreak, flexGroup, flexSoftBreak, flexSpaceBreak, forceMinSourceBreaks, fromDoc, indent, joinWith, joinWithMap, leadingBlockComment, leadingLineComment, locally, softBreak, softSpace, sourceBreak, space, spaceBreak, text, trailingBlockComment, trailingLineComment)
-import Tidy.Doc (FormatDoc, toDoc) as Exports
 import Tidy.Doc as Doc
 import Tidy.Hang (HangingDoc, HangingOp(..), hang, hangApp, hangBreak, hangOps, hangWithIndent)
 import Tidy.Hang as Hang
 import Tidy.Precedence (OperatorNamespace(..), OperatorTree(..), PrecedenceMap, QualifiedOperator(..), toOperatorTree)
+import Tidy.Token (UnicodeOption(..), printToken)
 import Tidy.Token (UnicodeOption(..)) as Exports
-import Tidy.Token (UnicodeOption(..), printToken)
 import Tidy.Util (nameOf, overLabel, splitLines, splitStringEscapeLines)
 
 data TypeArrowOption
@@ -70,13 +70,10 @@
   , operators :: PrecedenceMap
   , importSort :: ImportSortOption
   , importWrap :: ImportWrapOption
-<<<<<<< HEAD
   , alignCaseArrows :: Boolean
   , alignFunctionDefinition :: Boolean
   , compactRecords :: Boolean
-=======
   , whereClauseSameLine :: Boolean
->>>>>>> 2c17112a
   }
 
 defaultFormatOptions :: forall e a. FormatError e => FormatOptions e a
@@ -87,13 +84,10 @@
   , operators: Map.empty
   , importSort: ImportSortSource
   , importWrap: ImportWrapSource
-<<<<<<< HEAD
   , alignCaseArrows: false
   , alignFunctionDefinition: false
   , compactRecords: false
-=======
   , whereClauseSameLine: false
->>>>>>> 2c17112a
   }
 
 class FormatError e where
@@ -1158,14 +1152,59 @@
        (formatToken conf keyword `flexSpaceBreak` indent caseHead)
        (hangBreak formattedBranchesDoc) -- Use the conditionally formatted branches
 
+type AlignedCaseLine a = { lhs :: FormatDoc a, arrow :: FormatDoc a, rhs :: FormatDoc a }
+
+formatCaseBinders :: forall e a. FormatOptions e a -> Separated (Binder e) -> FormatDoc a
+formatCaseBinders conf (Separated { head, tail }) =
+  flexGroup $ foldl
+    ( \doc (Tuple comma binder) ->
+        append doc (indent (anchor (formatToken conf comma)))
+          `spaceBreak` flexGroup (formatBinder conf binder)
+    )
+    (flexGroup (formatBinder conf head))
+    tail
+
+formatNonAligningCaseBranch :: forall e a. FormatOptions e a -> Tuple (Separated (Binder e)) (Guarded e) -> FormatDoc a
+formatNonAligningCaseBranch conf (Tuple binders guarded) =
+  let
+    formattedBinders :: FormatDoc a
+    formattedBinders = formatCaseBinders conf binders
+
+    -- Helper to format the optional where clause
+    formatWhereClause :: Maybe (Tuple SourceToken (NonEmptyArray (LetBinding e))) -> FormatDoc a
+    formatWhereClause = foldMap \wh -> indent (formatWhere conf wh)
+
+  in case guarded of
+    Unconditional tok (Where { expr, bindings }) ->
+      let
+        hangedExpr :: FormatDoc a
+        hangedExpr = Hang.toFormatDoc (formatToken conf tok `hang` formatHangingExpr conf expr)
+
+        whereClause :: FormatDoc a
+        whereClause = formatWhereClause bindings
+
+        rhsAndWhere :: FormatDoc a
+        rhsAndWhere = append hangedExpr whereClause
+
+        spaceDoc :: FormatDoc a
+        spaceDoc = text " "
+        spaceAndRhs :: FormatDoc a
+        spaceAndRhs = append spaceDoc rhsAndWhere
+
+      in append formattedBinders spaceAndRhs
+
+
+    Guarded guards ->
+      formattedBinders `flexSpaceBreak` indent do
+        joinWithMap break (Hang.toFormatDoc <<< formatGuardedExpr conf) guards
 
 formatGuardedExpr :: forall e a. FormatHanging (GuardedExpr e) e a
-formatGuardedExpr conf (GuardedExpr { bar, patterns, separator, where: Where { expr, bindings } }) =
+formatGuardedExpr conf (GuardedExpr ge@{ patterns: Separated { head, tail }, where: Where { expr, bindings } }) =
   hangWithIndent (align 2 <<< indent)
-    ( hangBreak -- The part before the RHS expression
-        ( formatToken conf bar
-            `space` flexGroup (formatPatternGuards conf patterns) -- Use helper here
-            `space` anchor (formatToken conf separator) -- The arrow
+    ( hangBreak
+        ( formatToken conf ge.bar
+            `space` flexGroup patternGuards
+            `space` anchor (formatToken conf ge.separator)
         )
     )
     case bindings of
@@ -1175,6 +1214,10 @@
         [ formatHangingExpr conf expr
         , hangBreak $ formatWhere conf wh
         ]
+  where
+  patternGuards =
+    formatListElem 2 formatPatternGuard conf head
+      `softBreak` formatListTail 2 formatPatternGuard conf tail
 
 formatPatternGuard :: forall e a. Format (PatternGuard e) e a
 formatPatternGuard conf (PatternGuard { binder, expr }) = case binder of
@@ -1564,42 +1607,10 @@
     `flexSpaceBreak`
       indent (joinWithMap spaceBreak (anchor <<< formatBinder conf) vbf.binders)
 
-type AlignedCaseLine a = { lhs :: FormatDoc a, arrow :: FormatDoc a, rhs :: FormatDoc a }
-
-formatCaseBinders :: forall e a. FormatOptions e a -> Separated (Binder e) -> FormatDoc a
-formatCaseBinders conf (Separated { head, tail }) =
-  flexGroup $ foldl
-    ( \doc (Tuple comma binder) ->
-        append doc (indent (anchor (formatToken conf comma)))
-          `spaceBreak` flexGroup (formatBinder conf binder)
-    )
-    (flexGroup (formatBinder conf head))
-    tail
-
 formatPatternGuards :: forall e a. FormatOptions e a -> Separated (PatternGuard e) -> FormatDoc a
 formatPatternGuards conf (Separated { head, tail }) =
    formatListElem 2 formatPatternGuard conf head
      `softBreak` formatListTail 2 formatPatternGuard conf tail
-
-formatNonAligningCaseBranch :: forall e a. FormatOptions e a -> Tuple (Separated (Binder e)) (Guarded e) -> FormatDoc a
-formatNonAligningCaseBranch conf (Tuple binders guarded) =
-  let
-    formattedBinders = formatCaseBinders conf binders
-
-    -- Helper to format the optional where clause
-    formatWhereClause :: Maybe (Tuple SourceToken (NonEmptyArray (LetBinding e))) -> FormatDoc a
-    formatWhereClause = foldMap \wh -> indent (formatWhere conf wh)
-
-  in case guarded of
-    Unconditional tok (Where { expr, bindings }) ->
-      let
-        hangedExpr = Hang.toFormatDoc (formatToken conf tok `hang` formatHangingExpr conf expr)
-
-      in formattedBinders <> (text " ") <> hangedExpr <> (formatWhereClause bindings)
-
-    Guarded guards ->
-      formattedBinders `flexSpaceBreak` indent do
-        joinWithMap break (Hang.toFormatDoc <<< formatGuardedExpr conf) guards
 
 formatAGuardedExpr :: forall e a. FormatHanging (GuardedExpr e) e a
 formatAGuardedExpr conf (GuardedExpr ge@{ patterns, where: Where { expr, bindings } }) =
