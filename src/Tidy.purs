--- conflicted
+++ resolved
@@ -27,16 +27,14 @@
 import Data.Monoid (power)
 import Data.Monoid as Monoid
 import Data.Newtype (un)
+import Data.String as String
 import Data.String.CodeUnits as SCU
+import Data.Traversable (traverse) -- Added from second list
 import Data.Tuple (Tuple(..), fst, snd)
 import Dodo as Dodo
 import Partial.Unsafe (unsafeCrashWith)
 import PureScript.CST.Errors (RecoveredError(..))
-<<<<<<< HEAD
 import PureScript.CST.Types (AppSpine(..), Binder(..), CaseOf, ClassFundep(..), ClassHead, Comment(..), DataCtor(..), DataHead, DataMembers(..), Declaration(..), Delimited, DelimitedNonEmpty, DoStatement(..), Export(..), Expr(..), FixityOp(..), Foreign(..), Guarded(..), GuardedExpr(..), Ident, IfThenElse, Import(..), ImportDecl(..), Instance(..), InstanceBinding(..), InstanceHead, Label, Labeled(..), LetBinding(..), LineFeed, Module(..), ModuleBody(..), ModuleHeader(..), ModuleName, Name(..), OneOrDelimited(..), Operator, PatternGuard(..), Prefixed(..), Proper, QualifiedName(..), RecordLabeled(..), RecordUpdate(..), Row(..), Separated(..), SourceStyle(..), SourceToken, Token(..), Type(..), TypeVarBinding(..), ValueBindingFields, Where(..), Wrapped(..))
-=======
-import PureScript.CST.Types (AppSpine(..), Binder(..), ClassFundep(..), ClassHead, Comment(..), DataCtor(..), DataHead, DataMembers(..), Declaration(..), Delimited, DelimitedNonEmpty, DoStatement(..), Export(..), Expr(..), FixityOp(..), Foreign(..), Guarded(..), GuardedExpr(..), Ident, IfThenElse, Import(..), ImportDecl(..), Instance(..), InstanceBinding(..), InstanceHead, Label, Labeled(..), LetBinding(..), LineFeed, Module(..), ModuleBody(..), ModuleHeader(..), ModuleName, Name(..), OneOrDelimited(..), Operator, PatternGuard(..), Prefixed(..), Proper, QualifiedName(..), RecordLabeled(..), RecordUpdate(..), Row(..), Separated(..), SourceStyle(..), SourceToken, Token(..), Type(..), TypeVarBinding(..), ValueBindingFields, Where(..), Wrapped(..))
->>>>>>> 2dc92bec
 import Tidy.Doc (FormatDoc(..), align, alignCurrentColumn, anchor, break, flexDoubleBreak, flexGroup, flexSoftBreak, flexSpaceBreak, forceMinSourceBreaks, fromDoc, indent, joinWith, joinWithMap, leadingBlockComment, leadingLineComment, locally, softBreak, softSpace, sourceBreak, space, spaceBreak, text, trailingBlockComment, trailingLineComment)
 import Tidy.Doc (FormatDoc, toDoc) as Exports
 import Tidy.Doc as Doc
@@ -46,11 +44,6 @@
 import Tidy.Token (UnicodeOption(..)) as Exports
 import Tidy.Token (UnicodeOption(..), printToken)
 import Tidy.Util (nameOf, overLabel, splitLines, splitStringEscapeLines)
-<<<<<<< HEAD
-=======
-import Data.Traversable (traverse)
->>>>>>> 2dc92bec
-import Data.String as String
 
 data TypeArrowOption
   = TypeArrowFirst
@@ -77,11 +70,8 @@
   , operators :: PrecedenceMap
   , importSort :: ImportSortOption
   , importWrap :: ImportWrapOption
-<<<<<<< HEAD
   , alignCaseArrows :: Boolean
-=======
   , alignFunctionDefinition :: Boolean
->>>>>>> 2dc92bec
   }
 
 defaultFormatOptions :: forall e a. FormatError e => FormatOptions e a
@@ -92,11 +82,8 @@
   , operators: Map.empty
   , importSort: ImportSortSource
   , importWrap: ImportWrapSource
-<<<<<<< HEAD
   , alignCaseArrows: false
-=======
   , alignFunctionDefinition: false
->>>>>>> 2dc92bec
   }
 
 class FormatError e where
@@ -1051,23 +1038,6 @@
     caseHead =
       caseHeadExprs `spaceBreak` anchor (formatToken conf ofToken)
 
-    -- calculateWidth function defined inside, using manual unwrap
-    calculateWidth :: FormatDoc a -> Int
-    calculateWidth (FormatDoc dodoDoc) =
-      let
-        opts :: Dodo.PrintOptions
-        opts =
-          { pageWidth: 1_000_000
-          , ribbonRatio: 1.0
-          , indentUnit: "  "
-          , indentWidth: 2
-          }
-        -- Helper to render for width calculation
-        renderToString :: Dodo.Doc a -> String
-        renderToString docToRender = Dodo.print Dodo.plainText opts docToRender
-
-      in String.length (renderToString dodoDoc.doc)
-
     formattedBranchesDoc :: FormatDoc a
     formattedBranchesDoc =
       if conf.alignCaseArrows then
@@ -1164,58 +1134,6 @@
        (formatToken conf keyword `flexSpaceBreak` indent caseHead)
        (hangBreak formattedBranchesDoc) -- Use the conditionally formatted branches
 
-
-type AlignedCaseLine a = { lhs :: FormatDoc a, arrow :: FormatDoc a, rhs :: FormatDoc a }
-
-formatCaseBinders :: forall e a. FormatOptions e a -> Separated (Binder e) -> FormatDoc a
-formatCaseBinders conf (Separated { head, tail }) =
-  flexGroup $ foldl
-    ( \doc (Tuple comma binder) ->
-        append doc (indent (anchor (formatToken conf comma)))
-          `spaceBreak` flexGroup (formatBinder conf binder)
-    )
-    (flexGroup (formatBinder conf head))
-    tail
-
-formatPatternGuards :: forall e a. FormatOptions e a -> Separated (PatternGuard e) -> FormatDoc a
-formatPatternGuards conf (Separated { head, tail }) =
-  flexGroup $
-    formatListElem 2 formatPatternGuard conf head
-      `softBreak` formatListTail 2 formatPatternGuard conf tail
-
-formatNonAligningCaseBranch :: forall e a. FormatOptions e a -> Tuple (Separated (Binder e)) (Guarded e) -> FormatDoc a
-formatNonAligningCaseBranch conf (Tuple binders guarded) =
-  let
-    formattedBinders :: FormatDoc a
-    formattedBinders = formatCaseBinders conf binders
-
-    -- Helper to format the optional where clause
-    formatWhereClause :: Maybe (Tuple SourceToken (NonEmptyArray (LetBinding e))) -> FormatDoc a
-    formatWhereClause = foldMap \wh -> indent (formatWhere conf wh)
-
-  in case guarded of
-    Unconditional tok (Where { expr, bindings }) ->
-      let
-        hangedExpr :: FormatDoc a
-        hangedExpr = Hang.toFormatDoc (formatToken conf tok `hang` formatHangingExpr conf expr)
-
-        whereClause :: FormatDoc a
-        whereClause = formatWhereClause bindings
-
-        rhsAndWhere :: FormatDoc a
-        rhsAndWhere = append hangedExpr whereClause
-
-        spaceDoc :: FormatDoc a
-        spaceDoc = text " "
-        spaceAndRhs :: FormatDoc a
-        spaceAndRhs = append spaceDoc rhsAndWhere
-
-      in append formattedBinders spaceAndRhs
-
-
-    Guarded guards ->
-      formattedBinders `flexSpaceBreak` indent do
-        joinWithMap break (Hang.toFormatDoc <<< formatGuardedExpr conf) guards
 
 
 formatGuardedExpr :: forall e a. FormatHanging (GuardedExpr e) e a
@@ -1551,10 +1469,42 @@
     `flexSpaceBreak`
       indent (joinWithMap spaceBreak (anchor <<< formatBinder conf) vbf.binders)
 
+type AlignedCaseLine a = { lhs :: FormatDoc a, arrow :: FormatDoc a, rhs :: FormatDoc a }
+
+formatCaseBinders :: forall e a. FormatOptions e a -> Separated (Binder e) -> FormatDoc a
+formatCaseBinders conf (Separated { head, tail }) =
+  flexGroup $ foldl
+    ( \doc (Tuple comma binder) ->
+        append doc (indent (anchor (formatToken conf comma)))
+          `spaceBreak` flexGroup (formatBinder conf binder)
+    )
+    (flexGroup (formatBinder conf head))
+    tail
+
 formatPatternGuards :: forall e a. FormatOptions e a -> Separated (PatternGuard e) -> FormatDoc a
 formatPatternGuards conf (Separated { head, tail }) =
    formatListElem 2 formatPatternGuard conf head
      `softBreak` formatListTail 2 formatPatternGuard conf tail
+
+formatNonAligningCaseBranch :: forall e a. FormatOptions e a -> Tuple (Separated (Binder e)) (Guarded e) -> FormatDoc a
+formatNonAligningCaseBranch conf (Tuple binders guarded) =
+  let
+    formattedBinders = formatCaseBinders conf binders
+
+    -- Helper to format the optional where clause
+    formatWhereClause :: Maybe (Tuple SourceToken (NonEmptyArray (LetBinding e))) -> FormatDoc a
+    formatWhereClause = foldMap \wh -> indent (formatWhere conf wh)
+
+  in case guarded of
+    Unconditional tok (Where { expr, bindings }) ->
+      let
+        hangedExpr = Hang.toFormatDoc (formatToken conf tok `hang` formatHangingExpr conf expr)
+
+      in formattedBinders <> (text " ") <> hangedExpr <> (formatWhereClause bindings)
+
+    Guarded guards ->
+      formattedBinders `flexSpaceBreak` indent do
+        joinWithMap break (Hang.toFormatDoc <<< formatGuardedExpr conf) guards
 
 formatAGuardedExpr :: forall e a. FormatHanging (GuardedExpr e) e a
 formatAGuardedExpr conf (GuardedExpr ge@{ patterns, where: Where { expr, bindings } }) =
