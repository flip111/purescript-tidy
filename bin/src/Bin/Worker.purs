--- conflicted
+++ resolved
@@ -40,14 +40,11 @@
   , typeArrowPlacement :: String
   , unicode :: String
   , width :: Int
-<<<<<<< HEAD
   , alignCaseArrows :: Boolean
   , alignFunctionDefinition :: Boolean
   , compactRecords :: Boolean
   , whereClauseSameLine :: Boolean
-=======
   , letClauseSameLine :: Boolean
->>>>>>> 1a5a6e66
   }
 
 toWorkerConfig :: FormatOptions -> WorkerConfig
@@ -60,14 +57,11 @@
   , typeArrowPlacement: FormatOptions.typeArrowPlacementToString options.typeArrowPlacement
   , unicode: FormatOptions.unicodeToString options.unicode
   , width: fromMaybe top options.width
-<<<<<<< HEAD
   , alignCaseArrows: options.alignCaseArrows
   , alignFunctionDefinition: options.alignFunctionDefinition
   , compactRecords: options.compactRecords
   , whereClauseSameLine: options.whereClauseSameLine
-=======
   , letClauseSameLine: options.letClauseSameLine
->>>>>>> 1a5a6e66
   }
 
 type WorkerData =
@@ -106,14 +100,11 @@
           , operators = remapOperators operators ok
           , typeArrowPlacement = args.typeArrowPlacement
           , unicode = args.unicode
-<<<<<<< HEAD
           , alignCaseArrows = args.alignCaseArrows
           , alignFunctionDefinition = args.alignFunctionDefinition
           , compactRecords = args.compactRecords
           , whereClauseSameLine = args.whereClauseSameLine
-=======
           , letClauseSameLine = args.letClauseSameLine
->>>>>>> 1a5a6e66
           }
       Right $ print $ toDoc $ formatModule opts ok
     ParseSucceededWithErrors _ errs -> do
@@ -146,14 +137,11 @@
           fromRight' (\_ -> unsafeCrashWith "Unknown unicode value") do
             FormatOptions.unicodeFromString config.unicode
       , width: Just config.width
-<<<<<<< HEAD
       , alignCaseArrows: config.alignCaseArrows
       , alignFunctionDefinition: config.alignFunctionDefinition
       , compactRecords: config.compactRecords
       , whereClauseSameLine: config.whereClauseSameLine
-=======
       , letClauseSameLine: config.letClauseSameLine
->>>>>>> 1a5a6e66
       }
   contents <- FS.readTextFile UTF8 filePath
   start <- liftEffect hrtime
