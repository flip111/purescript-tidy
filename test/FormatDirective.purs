--- conflicted
+++ resolved
@@ -114,13 +114,10 @@
         , typeArrowPlacement: opts.typeArrowPlacement
         , importSort: opts.importSort
         , importWrap: opts.importWrap
-<<<<<<< HEAD
         , alignCaseArrows: opts.alignCaseArrows
         , alignFunctionDefinition: opts.alignFunctionDefinition
         , compactRecords: opts.compactRecords
-=======
         , whereClauseSameLine: opts.whereClauseSameLine
->>>>>>> 2c17112a
         }
     }
     where
