module Test.FormatDirective
  ( directiveRegex
  , FormatDirective
  , defaultFormat
  , SnapshotModule
  , parseDirectivesFromModule
  ) where

import Prelude

import ArgParse.Basic (ArgError, parseArgs, printArgError)
import Bin.FormatOptions as Bin
import Data.Array as Array
import Data.Bifunctor (bimap)
import Data.Either (Either(..))
import Data.Map (Map)
import Data.Map as Map
import Data.Maybe (Maybe(..), fromMaybe)
import Data.Monoid (power)
import Data.String as String
import Data.String.Regex (Regex)
import Data.String.Regex.Flags (global)
import Data.String.Regex.Unsafe (unsafeRegex)
import Data.Tuple (Tuple(..))
import Dodo (PrintOptions, twoSpaces)
import PureScript.CST.Types (Comment(..), LineFeed, Module(..), ModuleHeader(..))
import Tidy (class FormatError, FormatOptions, defaultFormatOptions)

directiveRegex :: Regex
directiveRegex = unsafeRegex "\\n-- @format .+\\n" global

type FormatDirective e a =
  { printOptions :: PrintOptions
  , formatOptions :: FormatOptions e a
  }

defaultFormat :: forall e a. FormatError e => FormatDirective e a
defaultFormat =
  { printOptions: twoSpaces { pageWidth = top :: Int }
  , formatOptions: defaultFormatOptions
  }

type SnapshotModule e a =
  { module :: Module e
  , directives :: Map String (FormatDirective e a)
  }

-- | Parse format directives from a module. The resulting module will have all
-- | format directives stripped out.
parseDirectivesFromModule :: forall e a. FormatError e => Module e -> SnapshotModule e a
parseDirectivesFromModule (Module { header: ModuleHeader header, body }) =
  { module: moduleNoDirectives
  , directives
  }
  where
  directives :: Map String (FormatDirective e a)
  directives =
    Map.fromFoldable
      $ Array.mapMaybe parseOptionFromComment header.keyword.leadingComments

  -- Format directives are not considered part of the source code, so we
  -- strip them out of the input module.
  moduleNoDirectives :: Module e
  moduleNoDirectives = do
    let
      strippedComments = stripFormatDirectives header.keyword.leadingComments
      headerNoDirectives = ModuleHeader $ header { keyword { leadingComments = strippedComments } }

    Module { header: headerNoDirectives, body }

  stripFormatDirectives :: Array (Comment LineFeed) -> Array (Comment LineFeed)
  stripFormatDirectives input = case Array.uncons input of
    Nothing ->
      []
    Just { head, tail } -> case parseOptionFromComment head of
      Nothing ->
        Array.cons head (stripFormatDirectives tail)
      Just _ -> case Array.uncons tail of
        Nothing ->
          []
        -- If we strip the comment, we should strip the trailing line as well.
        Just { head: Line _ _, tail: tail' } ->
          stripFormatDirectives tail'
        Just _ ->
          stripFormatDirectives tail

  parseOptionFromComment :: Comment LineFeed -> Maybe (Tuple String (FormatDirective e a))
  parseOptionFromComment = case _ of
    Comment original | String.contains (String.Pattern "@format") original -> do
      let input = String.split (String.Pattern " ") $ String.drop 11 $ String.trim original
      case parseFormatOptions input of
        Left _ -> Nothing
        Right directive -> pure $ Tuple original directive
    _ -> Nothing

  parseFormatOptions :: Array String -> Either String (FormatDirective e a)
  parseFormatOptions = bimap printArgError fromBinFormatOptions <<< parse
    where
    parse :: Array String -> Either ArgError Bin.FormatOptions
    parse = parseArgs "format-directives" "Parse format directives." Bin.formatOptions

  fromBinFormatOptions :: Bin.FormatOptions -> FormatDirective e a
  fromBinFormatOptions opts =
    { printOptions:
        { indentUnit: power " " opts.indent
        , indentWidth: opts.indent
        , pageWidth: fromMaybe top opts.width
        , ribbonRatio: opts.ribbon
        }
    , formatOptions:
        { formatError: default.formatError
        , operators: default.operators
        , unicode: opts.unicode
        , typeArrowPlacement: opts.typeArrowPlacement
        , importSort: opts.importSort
        , importWrap: opts.importWrap
<<<<<<< HEAD
        , alignCaseArrows: opts.alignCaseArrows
        , alignFunctionDefinition: opts.alignFunctionDefinition
        , compactRecords: opts.compactRecords
        , whereClauseSameLine: opts.whereClauseSameLine
=======
        , letClauseSameLine: opts.letClauseSameLine
>>>>>>> 1a5a6e66
        }
    }
    where
    default :: FormatOptions e a
    default = defaultFormatOptions<|MERGE_RESOLUTION|>--- conflicted
+++ resolved
@@ -114,14 +114,11 @@
         , typeArrowPlacement: opts.typeArrowPlacement
         , importSort: opts.importSort
         , importWrap: opts.importWrap
-<<<<<<< HEAD
         , alignCaseArrows: opts.alignCaseArrows
         , alignFunctionDefinition: opts.alignFunctionDefinition
         , compactRecords: opts.compactRecords
         , whereClauseSameLine: opts.whereClauseSameLine
-=======
         , letClauseSameLine: opts.letClauseSameLine
->>>>>>> 1a5a6e66
         }
     }
     where
