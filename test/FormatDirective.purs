module Test.FormatDirective
  ( directiveRegex
  , FormatDirective
  , defaultFormat
  , SnapshotModule
  , parseDirectivesFromModule
  ) where

import Prelude

import ArgParse.Basic (ArgError, parseArgs, printArgError)
import Bin.FormatOptions as Bin
import Data.Array as Array
import Data.Bifunctor (bimap)
import Data.Either (Either(..))
import Data.Map (Map)
import Data.Map as Map
import Data.Maybe (Maybe(..), fromMaybe)
import Data.Monoid (power)
import Data.String as String
import Data.String.Regex (Regex)
import Data.String.Regex.Flags (global)
import Data.String.Regex.Unsafe (unsafeRegex)
import Data.Tuple (Tuple(..))
import Dodo (PrintOptions, twoSpaces)
import PureScript.CST.Types (Comment(..), LineFeed, Module(..), ModuleHeader(..))
import Tidy (class FormatError, FormatOptions, defaultFormatOptions)

directiveRegex :: Regex
directiveRegex = unsafeRegex "\\n-- @format .+\\n" global

type FormatDirective e a =
  { printOptions :: PrintOptions
  , formatOptions :: FormatOptions e a
  }

defaultFormat :: forall e a. FormatError e => FormatDirective e a
defaultFormat =
  { printOptions: twoSpaces { pageWidth = top :: Int }
  , formatOptions: defaultFormatOptions
  }

type SnapshotModule e a =
  { module :: Module e
  , directives :: Map String (FormatDirective e a)
  }

-- | Parse format directives from a module. The resulting module will have all
-- | format directives stripped out.
parseDirectivesFromModule :: forall e a. FormatError e => Module e -> SnapshotModule e a
parseDirectivesFromModule (Module { header: ModuleHeader header, body }) =
  { module: moduleNoDirectives
  , directives
  }
  where
  directives :: Map String (FormatDirective e a)
  directives =
    Map.fromFoldable
      $ Array.mapMaybe parseOptionFromComment header.keyword.leadingComments

  -- Format directives are not considered part of the source code, so we
  -- strip them out of the input module.
  moduleNoDirectives :: Module e
  moduleNoDirectives = do
    let
      strippedComments = stripFormatDirectives header.keyword.leadingComments
      headerNoDirectives = ModuleHeader $ header { keyword { leadingComments = strippedComments } }

    Module { header: headerNoDirectives, body }

  stripFormatDirectives :: Array (Comment LineFeed) -> Array (Comment LineFeed)
  stripFormatDirectives input = case Array.uncons input of
    Nothing ->
      []
    Just { head, tail } -> case parseOptionFromComment head of
      Nothing ->
        Array.cons head (stripFormatDirectives tail)
      Just _ -> case Array.uncons tail of
        Nothing ->
          []
        -- If we strip the comment, we should strip the trailing line as well.
        Just { head: Line _ _, tail: tail' } ->
          stripFormatDirectives tail'
        Just _ ->
          stripFormatDirectives tail

  parseOptionFromComment :: Comment LineFeed -> Maybe (Tuple String (FormatDirective e a))
  parseOptionFromComment = case _ of
    Comment original | String.contains (String.Pattern "@format") original -> do
      let input = String.split (String.Pattern " ") $ String.drop 11 $ String.trim original
      case parseFormatOptions input of
        Left _ -> Nothing
        Right directive -> pure $ Tuple original directive
    _ -> Nothing

  parseFormatOptions :: Array String -> Either String (FormatDirective e a)
  parseFormatOptions = bimap printArgError fromBinFormatOptions <<< parse
    where
    parse :: Array String -> Either ArgError Bin.FormatOptions
    parse = parseArgs "format-directives" "Parse format directives." Bin.formatOptions

  fromBinFormatOptions :: Bin.FormatOptions -> FormatDirective e a
  fromBinFormatOptions opts =
    { printOptions:
        { indentUnit: power " " opts.indent
        , indentWidth: opts.indent
        , pageWidth: fromMaybe top opts.width
        , ribbonRatio: opts.ribbon
        }
    , formatOptions:
        { formatError: default.formatError
        , operators: default.operators
        , unicode: opts.unicode
        , typeArrowPlacement: opts.typeArrowPlacement
        , importSort: opts.importSort
        , importWrap: opts.importWrap
<<<<<<< HEAD
        , alignCaseArrows: opts.alignCaseArrows
        , alignFunctionDefinition: opts.alignFunctionDefinition
=======
        , compactRecords: opts.compactRecords
>>>>>>> df0cfc77
        }
    }
    where
    default :: FormatOptions e a
    default = defaultFormatOptions<|MERGE_RESOLUTION|>--- conflicted
+++ resolved
@@ -114,12 +114,9 @@
         , typeArrowPlacement: opts.typeArrowPlacement
         , importSort: opts.importSort
         , importWrap: opts.importWrap
-<<<<<<< HEAD
         , alignCaseArrows: opts.alignCaseArrows
         , alignFunctionDefinition: opts.alignFunctionDefinition
-=======
         , compactRecords: opts.compactRecords
->>>>>>> df0cfc77
         }
     }
     where
